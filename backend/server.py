#!/usr/bin/env python
"""A FastAPI server exposing the medical research assistant API."""

from fastapi import FastAPI, Request
from fastapi.middleware.cors import CORSMiddleware
from fastapi.responses import StreamingResponse, HTMLResponse
from fastapi.staticfiles import StaticFiles
from pydantic import BaseModel
<<<<<<< HEAD
from novion import process_query  # Import the functio
from dotenv import load_dotenv

app = FastAPI(title="Medical Research Assistant API")

load_dotenv(dotenv_path=".env.local")
=======
import asyncio
import json
import logging
import os
import pathlib
from typing import List, Dict, Any, Optional

from novion import process_query, stream_query, enable_disable_mcp  # Import functions
from mcp.fhir_server import FHIRMCPServer
from mcp.client import RadSysXMCPClient
from chat_interface import initialize_chat_interface, get_chat_interface

app = FastAPI(title="Medical Research Assistant API")

# Define the path to frontend files
frontend_dir = pathlib.Path(__file__).parent.parent / "frontend"

# Mount static files serving
app.mount("/static", StaticFiles(directory=str(frontend_dir)), name="frontend")
>>>>>>> ea4a216b

# ✅ Enable CORS (Allow frontend to call API)
app.add_middleware(
    CORSMiddleware,
    allow_origins=["*"],  # Allow all origins (change in production)
    allow_credentials=True,
    allow_methods=["*"],
    allow_headers=["*"],
)

# Define request models
class QueryRequest(BaseModel):
    query: str

class FHIRToolRequest(BaseModel):
    tool: str
    params: dict

class ChatRequest(BaseModel):
    message: str
    model_provider: Optional[str] = "openai"  # 'openai' or 'google'
    model_name: Optional[str] = None

class ToolRequest(BaseModel):
    tool_name: str
    params: Dict[str, Any] = {}

class MCPServerInstallRequest(BaseModel):
    server_name: str
    args: Optional[List[str]] = None
    env: Optional[List[str]] = None

# ✅ Expose the query-processing endpoint
@app.post("/process")
async def process(request: QueryRequest):
    """API endpoint to process user queries and return only human-readable content."""
    try:
        result = await asyncio.to_thread(process_query, request.query)
        return {"result": result}
    except Exception as e:
        import traceback
        print(f"Error processing query: {str(e)}")
        print(traceback.format_exc())
        return {"error": f"Error processing query: {str(e)}"}


# MCP Status Endpoint
@app.get("/mcp/status")
async def get_mcp_status():
    """Get the current status of MCP integration."""
    try:
        # Call the function to get current MCP enabled status
        # This assumes you've implemented a way to check if MCP is enabled
        result = {"enabled": True}  # Replace with actual status check
        return result
    except Exception as e:
        return {"error": f"Error getting MCP status: {str(e)}"}


# MCP Toggle Endpoint
@app.post("/mcp/toggle")
async def toggle_mcp(request: dict = {"enabled": True}):
    """Toggle MCP integration on or off."""
    try:
        enabled = request.get("enabled", True)
        result = await asyncio.to_thread(enable_disable_mcp, enabled)
        return {"status": result, "enabled": enabled}
    except Exception as e:
        return {"error": f"Error toggling MCP: {str(e)}"}


# New streaming endpoint
@app.post("/stream")
@app.get("/stream")  # Add support for GET requests for EventSource
async def stream(request: Request):
    """API endpoint to stream user query responses as they become available."""
    # Handle both GET and POST requests
    if request.method == "GET":
        # Extract query from URL parameters
        query_params = dict(request.query_params)
        user_query = query_params.get("query", "")
        # Get MCP status from query params (default to True if not provided)
        mcp_enabled_str = query_params.get("mcp_enabled", "true").lower()
        mcp_enabled = mcp_enabled_str != "false"  # Anything except "false" will enable MCP
    else:
        # For POST requests, extract from JSON body
        try:
            body = await request.json()
            user_query = body.get("query", "")
            mcp_enabled = body.get("mcp_enabled", True)
        except:
            user_query = ""
            mcp_enabled = True
    
    if not user_query:
        return {"error": "No query provided"}
    
    # Set MCP integration status before processing the query
    try:
        await asyncio.to_thread(enable_disable_mcp, mcp_enabled)
        print(f"MCP integration set to: {mcp_enabled} for query: {user_query[:50]}...")
    except Exception as e:
        print(f"Error setting MCP status: {str(e)}")
    
    async def event_generator():
        try:
            # Use a generator function from novion with MCP support
            last_tool_used = None
            async for chunk in stream_query(user_query):
                if not chunk:
                    continue
                    
                # If this is a tool usage notification from the backend
                if isinstance(chunk, dict) and "tool_use" in chunk:
                    # Send tool usage information as a special event
                    tool_info = chunk["tool_use"]
                    tool_name = tool_info.get("name", "unknown_tool")
                    
                    if tool_name != last_tool_used:  # Only notify about new tools
                        last_tool_used = tool_name
                        tool_data = {"tool_use": {"tool_name": tool_name}}
                        yield f"data: {json.dumps(tool_data)}\n\n"
                else:
                    # Regular text chunks
                    response_data = {"chunk": chunk} if isinstance(chunk, str) else chunk
                    yield f"data: {json.dumps(response_data)}\n\n"
        except Exception as e:
            error_msg = str(e)
            tb = traceback.format_exc()
            print(f"Error in streaming: {error_msg}")
            print(tb)
            # Send the error to the client
            yield f"data: {json.dumps({'error': f'Sorry, an error occurred while processing your query: {error_msg}. Please try again later.'})}\n\n"
            yield "data: [DONE]\n\n"
    
    # Return a streaming response
    return StreamingResponse(
        event_generator(),
        media_type="text/event-stream",
        headers={
            "Cache-Control": "no-cache",
            "Connection": "keep-alive",
        }
    )

# Create FHIR server instance for handling tool requests
fhir_server = FHIRMCPServer()

# Initialize FHIR server on startup
@app.on_event("startup")
async def startup_event():
    """Initialize services on startup."""
    try:
        # Initialize the FHIR server
        await asyncio.to_thread(fhir_server.initialize)
        print("✅ FHIR server initialized and MCP integration enabled")
        
        # Initialize chat interface
        initialize_chat_interface()
        print("✅ Chat interface initialized")
    except Exception as e:
        print(f"Error initializing services: {e}")


# FHIR tool endpoint
@app.post("/fhir/tool")
async def fhir_tool(request: FHIRToolRequest):
    """API endpoint to call FHIR tools via MCP."""
    try:
        # Process the tool request
        tool_name = request.tool
        params = request.params
        
        # Map the tool name to the corresponding function
        if tool_name == "list_fhir_resources":
            result = await fhir_server.list_resources()
        elif tool_name == "get_patient_demographics":
            patient_id = params.get("patient_id", "example")
            result = await fhir_server.get_patient_demographics(patient_id)
        elif tool_name == "get_medication_list":
            patient_id = params.get("patient_id", "example")
            result = await fhir_server.get_medication_list(patient_id)
        elif tool_name == "search_fhir_resources":
            resource_type = params.get("resource_type", "Patient")
            search_params = params.get("params", {})
            result = await fhir_server.search_resources(resource_type, search_params)
        else:
            return {"error": f"Unknown FHIR tool: {tool_name}"}
        
        return {"result": result}
    except Exception as e:
        import traceback
        print(f"Error executing FHIR tool: {str(e)}")
        print(traceback.format_exc())
        return {"error": f"Error executing FHIR tool: {str(e)}"}


# Chat endpoint - provides direct access to LLM
@app.post("/chat")
async def chat(request: ChatRequest):
    """API endpoint for direct chat with LLM."""
    try:
        interface = get_chat_interface()
        response = await interface.chat(
            message=request.message,
            model_provider=request.model_provider,
            model_name=request.model_name
        )
        return {"response": response}
    except Exception as e:
        import traceback
        print(f"Error in chat: {str(e)}")
        print(traceback.format_exc())
        return {"error": f"Error in chat: {str(e)}"}


# Chat streaming endpoint
@app.post("/chat/stream")
async def chat_stream(request: ChatRequest):
    """API endpoint to stream chat responses as they become available."""
    
    async def stream_generator():
        try:
            interface = get_chat_interface()
            async for chunk in interface.stream_chat(
                message=request.message,
                model_provider=request.model_provider,
                model_name=request.model_name
            ):
                if chunk:
                    yield f"data: {json.dumps({'chunk': chunk})}\n\n"
            
            # Signal that the stream is complete
            yield "data: [DONE]\n\n"
        except Exception as e:
            print(f"Error in streaming chat: {str(e)}")
            yield f"data: {json.dumps({'error': f'Error in streaming chat: {str(e)}'})}\n\n"
            yield "data: [DONE]\n\n"
    
    return StreamingResponse(
        stream_generator(),
        media_type="text/event-stream"
    )


# MCP Tool execution endpoint
@app.post("/execute_tool")
async def execute_tool(request: ToolRequest):
    """API endpoint to execute an MCP tool directly."""
    try:
        tool_name = request.tool_name
        params = request.params
        
        # Support FHIR tools
        if tool_name in ["list_fhir_resources", "get_patient_demographics", "get_medication_list", "search_fhir_resources"]:
            # Reuse the FHIR tool endpoint
            fhir_request = FHIRToolRequest(tool=tool_name, params=params)
            result = await fhir_tool(fhir_request)
            return result
        
        # Support for other MCP tools
        elif tool_name in ["search_web", "search_medical_literature"]:
            # Mock implementation for now
            result = f"Executed {tool_name} with parameters: {json.dumps(params)}"
            # In a real implementation, this would call the appropriate MCP server
            
            # Example of a real implementation for search_web:
            # result = await mcp_client.execute_tool("brave-search", "mcp1_brave_web_search", {
            #     "query": params.get("query", "")
            # })
            return result
        else:
            return f"Unknown tool: {tool_name}. Available tools can be found via the /tools endpoint."
    except Exception as e:
        import traceback
        print(f"Error executing tool {request.tool_name}: {str(e)}")
        print(traceback.format_exc())
        return f"Error executing tool: {str(e)}"


# List available tools
@app.get("/tools")
async def list_tools():
    """API endpoint to list all available MCP tools."""
    try:
        # Define FHIR-specific tools with rich metadata
        fhir_tools = [
            {
                "name": "list_fhir_resources",
                "description": "Lists all available FHIR resources that can be accessed",
                "type": "function",
                "category": "fhir"
            },
            {
                "name": "get_patient_demographics",
                "description": "Get demographics for a patient. Input should be a patient ID (e.g., 'example' for test data).",
                "type": "function",
                "category": "fhir"
            },
            {
                "name": "get_medication_list",
                "description": "Get medication list for a patient. Input should be a patient ID (e.g., 'example' for test data).",
                "type": "function",
                "category": "fhir"
            },
            {
                "name": "search_fhir_resources",
                "description": "Search FHIR resources. Requires resource_type (e.g., 'Patient', 'Medication') and params object.",
                "type": "function",
                "category": "fhir"
            }
        ]
        
        # Get the regular tools from the chat interface
        interface = get_chat_interface()
        regular_tools = interface.get_available_tools()
        
        # Combine all tools
        all_tools = fhir_tools + regular_tools if regular_tools else fhir_tools
        
        return all_tools
    except Exception as e:
        import traceback
        print(f"Error listing tools: {str(e)}")
        print(traceback.format_exc())
        return {"error": f"Error listing tools: {str(e)}"}


# MCP Server installation endpoint
@app.post("/mcp/install")
async def install_mcp_server(request: MCPServerInstallRequest):
    """API endpoint to install additional MCP servers."""
    try:
        server_name = request.server_name
        args = request.args or []
        env = request.env or []
        
        # This would call the MCP installer module
        # For now, just return a mock response
        return {"status": f"Installed MCP server {server_name} with args: {args} and env: {env}"}
    except Exception as e:
        return {"error": f"Error installing MCP server: {str(e)}"}


# Serve the chat UI
@app.get("/")
async def serve_chat_ui():
    """Serve the chat UI landing page."""
    index_html_path = frontend_dir / "index.html"
    try:
        with open(index_html_path, "r") as f:
            html_content = f.read()
            return HTMLResponse(content=html_content)
    except FileNotFoundError:
        return HTMLResponse(content="<h1>Frontend not found</h1><p>Make sure the frontend build is in the correct location.</p>")

if __name__ == "__main__":
    import uvicorn
    uvicorn.run(app, host="0.0.0.0", port=8000)<|MERGE_RESOLUTION|>--- conflicted
+++ resolved
@@ -6,14 +6,6 @@
 from fastapi.responses import StreamingResponse, HTMLResponse
 from fastapi.staticfiles import StaticFiles
 from pydantic import BaseModel
-<<<<<<< HEAD
-from novion import process_query  # Import the functio
-from dotenv import load_dotenv
-
-app = FastAPI(title="Medical Research Assistant API")
-
-load_dotenv(dotenv_path=".env.local")
-=======
 import asyncio
 import json
 import logging
@@ -33,7 +25,6 @@
 
 # Mount static files serving
 app.mount("/static", StaticFiles(directory=str(frontend_dir)), name="frontend")
->>>>>>> ea4a216b
 
 # ✅ Enable CORS (Allow frontend to call API)
 app.add_middleware(
